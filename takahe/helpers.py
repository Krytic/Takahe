<<<<<<< HEAD
import bisect
import warnings

from numba import njit
import numpy as np
import matplotlib.pyplot as plt
from scipy.optimize import fminbound
from scipy.integrate import quad
# import swifter
import takahe

def find_between(a, low, high):
    """Finds all elements of a between low and high.

    Simple binary search algorithm using the bisect module. Searches the
    array a for all elements between low and high.

    Useful for finding mergers that occur between time t1 and t2.

    Arguments:
        a {list} -- The list to search through.
        low {float} -- The lower bound to find
        high {float} -- The upper bound to find.

    Returns:
        list -- The filtered list
.mes

    Raises:
        ValueError -- If the value could not be found.
    """
    i = bisect.bisect_left(a, low)
    g = bisect.bisect_right(a, high)
    if i != len(a) and g != len(a):
        return a[i:g]
    raise ValueError

def memoize(f):
    """Memoizes a function.

    Allows any function to "remember" prior calls. Example:

    >>> @memoize
    >>> def fib(n):
    >>>     return 1 if n <= 1
    >>>     return fib(n-1) + fib(n-2)
    >>> fib(5) # O(2^n) because basic recursive function
    >>> fib(4) # O(1) because it was called during execution of fib(5).

    Arguments:
        f {callable} -- The function you wish to memoize

    Returns:
        {callable} -- The memoized function.
    """
    memo = {}
    def helper(x):
        if x not in memo:
            memo[x] = f(x)
        return memo[x]
    return helper

def identify(star):
    """Simple helper function to identify a BSS.

    Arguments:
        star {pd.Series} -- the series object representing the BSS.

    Returns:
        {string} -- the type of binary system.
    """
    MASS_NS = takahe.constants.MASS_CUTOFF_NS
    MASS_BH = takahe.constants.MASS_CUTOFF_BH

    if star.m1 < MASS_NS and star.m2 < MASS_NS:
        return 'NSNS'
    if star.m1 < MASS_NS and star.m2 > MASS_BH:
        return 'NSBH'
    if star.m1 > MASS_BH and star.m2 < MASS_NS:
        return 'NSBH'
    if star.m1 > MASS_BH and star.m2 > MASS_BH:
        return 'BHBH'

def format_metallicity(Z):
    r"""Converts a BPASS-formatted metallicity into a "real valued" one.

    Interprets the BPASS-encoded metallicities as *fraction of solar
    metallicity* metallicities. See the BPASS manual [1] for a
    description of the encoding.

    Examples:
        - maps 020 to 1.0
        - maps em5 to 0.0005
        - maps 010 to 0.5
        - maps 0.020 to 1.0

    [1] https://bpass.auckland.ac.nz/8/files/bpassv2_1_manual.pdf

    Arguments:
        Z {string} -- The metallicity value to convert.

    Returns:
        mixed -- The converted metallicity values.
    """
    Z = str(Z)

    if Z == "0":
        div = 0
    elif "." in Z:
        div = float(Z)
    elif Z[:2] == "em":
        div = 1*10**(-int(Z[-1]))
    else:
        div = float("0." + Z)

    return div / takahe.constants.SOLAR_METALLICITY

def find_contours(X, Y, Z, value):
    """Extracts contours from a given dataset.

    Extracts the contours for a given X / Y / Z dataset. X, Y, Z must
    be in a format that can be passed to plt.contour.

    Value can be a list of contours - in which case lists will be
    generated for each value in the list.

    A note about output format
    --------------------------

    This function returns data in the following format:
        paths[contour value][i] = {
            'x': [x coordinates]
            'y': [y coordinates]
        }

    Where i is a counter variable. If the given contour exists only
    once in the dataset, i will be 0 and paths[contour value] will have
    a length of 1. If it exists n times, paths[contour value] will have
    a length of n, and i will range from 0 to n-1.

    Arguments:
        X {np.array} -- A meshgrid object for the X axis.
        Y {np.array} -- A meshgrid object for the Y axis.
        Z {np.matrix} -- The matrix corresponding to the Z-values of the
                         plot.
        value {mixed} -- Either a single value, or a list of values
                         to extract the contours from.

    Returns:
        {list} -- A list of each contour coordinates, in the format
                  described above.
    """

    assert isinstance(X, np.ndarray), "Expected X to be arraylike."
    assert isinstance(Y, np.ndarray), "Expected Y to be arraylike."
    assert isinstance(Z, (np.matrix,
                          np.ndarray)), "Expected Z to be matrixlike."
    assert isinstance(value, (np.float,
                              np.int,
                              np.ndarray,
                              list)), ("Expected value to be a number "
                                       "or listlike.")

    try:
        l = len(value)
    except TypeError:
        l = 1
        value = np.array([value])

    plt.figure()
    cs = plt.contour(X, Y, Z, value)
    plt.close()
    paths = dict()

    for i in range(len(value)):
        path = cs.collections[i].get_paths()

        for j in range(len(path)):
            verts = path[j].vertices
            x = verts[:,0].tolist()
            y = verts[:,1].tolist()
            if j != 0:
                paths[value[i]].append({'x': x, 'y': y})
            else:
                paths[value[i]] = [{'x': x, 'y': y}]

    return paths

def extract_metallicity(filename):
    """Extracts a metallicity from a filename.

    Assumes the filename has individual terms separated by "-" and that
    the metallicity term begins with z. Returns a (formatted) metallicity
    term.

    Examples:
        >>> extract_metallicity("Remnant-Birth-bin-"
                                "imf135_300-z030_StandardJJ.dat")
        1.5

        >>> extract_metallicity("Remnant-Birth-bin-"
                                "imf135_300-z010")
        0.5

    Arguments:
        filename {str} -- The filename you wish to extract Z from.

    Returns:
        float -- The metallicity extracted.
    """
    assert isinstance(filename, str), ("Expected filename to be a string in "
                                       "call to extract_metallicity.")

    fname = filename.split("/")[-1] # Extract filename if it has a
                                    # directory prepended.

    fname = fname.split(".")[0]     # Remove file extension
    parts = fname.split("-")        # Split into parts
    Z = None

    for part in parts:
        if part[0] == "z":          # Detect the term that has the Z
                                    # specification
            if "_" in part:         # We allow z020_StandardJJ for
                                    # example as this usually contains
                                    # the kick specification

                part = part.split("_")[0]

            Z = part[1:]

    return format_metallicity(Z)

@np.vectorize
def compute_period(a, M, m):
    """Computes the period of a BSS

    Uses Kepler's third law to compute the period, in days.

    Decorators:
        np.vectorize

    Arguments:
        a {float} -- The SMA of the BSS (in solar radii)
        M {float} -- The mass of the primary star (in solar masses)
        m {float} -- The mass of the secondary star (in solar masses)

    Returns:
        {float} -- The period in days
    """
    return np.sqrt(4 * np.pi **2 / (takahe.constants.G * (M+m) * takahe.constants.SOLAR_MASS) * (a * takahe.constants.SOLAR_RADIUS)**3) / (60 * 60 * 24)

@np.vectorize
def compute_separation(P, M, m):
    """Computes the separation of a BSS

    Uses Kepler's third law to compute the separation, in days.

    Decorators:
        np.vectorize

    Arguments:
        P {float} -- The period of the binary star (in days)
        M {float} -- The mass of the primary star (in solar masses)
        m {float} -- The mass of the secondary star (in solar masses)

    Returns:
        {float} -- The orbital separation in Solar Radii
    """
    a = ((P * 60 * 60 * 24)**2 * (takahe.constants.G * (M+m) * takahe.constants.SOLAR_MASS) / (4 * np.pi **2))**(1/3) / takahe.constants.SOLAR_RADIUS

    return a

@np.vectorize
@memoize
def lookback_to_redshift(tL):
    """Internal function to convert a lookback time into a redshift.

    Used by plot_merge_rate in furtherance of computing the SFRD.

    Arguments:
        tL {float} -- A lookback time within the range (0, 14).

    Returns:
        {float} -- The redshift z, corresponding to the lookback time
                   tL
    """

    f = lambda z: np.abs(redshift_to_lookback(z) - tL)

    zbest, _, _, _ = fminbound(f, 1e-8, 1000, maxfun=500, full_output=1, xtol=1e-8)

    return zbest

@np.vectorize
def redshift_to_lookback(z):
    """Internal function to convert a redshift into a lookback time.

    Used by plot_merge_rate in furtherance of computing the SFRD.

    Arguments:
        z {float} -- A redshift value in the range (0, 100).

    Returns:
        {float} -- The redshift z, corresponding to the lookback time
                   tL
    """

    def integrand(z):
        def E(z):
            return np.sqrt(takahe.constants.OMEGA_M * (1+z)**3
                         + takahe.constants.OMEGA_K * (1+z)**2
                         + takahe.constants.OMEGA_L)
        return 1 / ((1+z) * E(z))

    rest, err = quad(integrand, 0, z)

    return takahe.constants.HUBBLE_TIME * rest

def integrate(a0, e0, p):
    """Integrates the System of ODEs that govern binary star evolution
    in period-eccentricity space.

    Uses a custom Julia integrator to integrate the equations of motion
    given by [1]. The integrator constrains the periods and eccentricities
    to the intevals (cutoff_period, P0] and [0, 1] respectively.

    [1] Nyadzani, L. & Razzaque, S. (2019), An Analytical Solution to the Coalescence Time of Compact Binary Systems, Technical report, University of Johannesburg, Johannesburg.

    [2] 64/5 * G**3 * m1 * m2 * (m1 + m2) / c**5

    Raises:
        AssertionError            -- If any parameter is not of an
                                     acceptable type or value.

    Arguments:
        a0 {float}                -- The initial value for the SMA in
                                     solar radii
        e0 {float}                -- The initial value for the
                                     eccentricity
        p {list, np.ndarray}      -- A vector of parameters:
                                        p[0] = beta (defined by [2] above)
                                        p[1] = m1 (in solar masses)
                                        p[2] = m2 (in solar masses)

    Returns:
        {tuple}                   -- A 2-tuple containing the semimajor
                                     axis array and eccentricity array.
    """

    assert isinstance(a0, (float, int, np.int64, np.float)), "Expected a0 to be a float or int type"
    assert isinstance(e0, (float, int, np.int64, np.float)), "Expected e0 to be a float or int type"
    assert isinstance(p,  (np.ndarray, list)), "Expected p to be arraylike"

    assert 0 <= e0 <= 1,                       "e0 outside of range [0, 1]"

    if not takahe.integrator_initialized:
        takahe.debug('info', 'Integrator not initialized. Initializing...')
        takahe.initialize_integrator()

    return takahe.integrate_eoms(a0, e0, p)
=======
import bisect
import warnings

from julia import Main as jl
import numpy as np
import matplotlib.pyplot as plt
from scipy.optimize import fminbound
from scipy.integrate import quad
# import swifter
import takahe

def find_between(a, low, high):
    """Finds all elements of a between low and high.

    Simple binary search algorithm using the bisect module. Searches the
    array a for all elements between low and high.

    Useful for finding mergers that occur between time t1 and t2.

    Arguments:
        a {list} -- The list to search through.
        low {float} -- The lower bound to find
        high {float} -- The upper bound to find.

    Returns:
        list -- The filtered list
.mes

    Raises:
        ValueError -- If the value could not be found.
    """
    i = bisect.bisect_left(a, low)
    g = bisect.bisect_right(a, high)
    if i != len(a) and g != len(a):
        return a[i:g]
    raise ValueError

def memoize(f):
    """Memoizes a function.

    Allows any function to "remember" prior calls. Example:

    >>> @memoize
    >>> def fib(n):
    >>>     return 1 if n <= 1
    >>>     return fib(n-1) + fib(n-2)
    >>> fib(5) # O(2^n) because basic recursive function
    >>> fib(4) # O(1) because it was called during execution of fib(5).

    Arguments:
        f {callable} -- The function you wish to memoize

    Returns:
        {callable} -- The memoized function.
    """
    memo = {}
    def helper(x):
        if x not in memo:
            memo[x] = f(x)
        return memo[x]
    return helper

def identify(star):
    """Simple helper function to identify a BSS.

    Arguments:
        star {pd.Series} -- the series object representing the BSS.

    Returns:
        {string} -- the type of binary system.
    """
    MASS_NS = takahe.constants.MASS_CUTOFF_NS
    MASS_BH = takahe.constants.MASS_CUTOFF_BH

    if star.m1 < MASS_NS and star.m2 < MASS_NS:
        return 'NSNS'
    if star.m1 < MASS_NS and star.m2 > MASS_BH:
        return 'NSBH'
    if star.m1 > MASS_BH and star.m2 < MASS_NS:
        return 'NSBH'
    if star.m1 > MASS_BH and star.m2 > MASS_BH:
        return 'BHBH'

def format_metallicity(Z):
    r"""Converts a BPASS-formatted metallicity into a "real valued" one.

    Interprets the BPASS-encoded metallicities as *fraction of solar
    metallicity* metallicities. See the BPASS manual [1] for a
    description of the encoding.

    Examples:
        - maps 020 to 1.0
        - maps em5 to 0.0005
        - maps 010 to 0.5
        - maps 0.020 to 1.0

    [1] https://bpass.auckland.ac.nz/8/files/bpassv2_1_manual.pdf

    Arguments:
        Z {string} -- The metallicity value to convert.

    Returns:
        mixed -- The converted metallicity values.
    """
    Z = str(Z)

    if Z == "0":
        div = 0
    elif "." in Z:
        div = float(Z)
    elif Z[:2] == "em":
        div = 1*10**(-int(Z[-1]))
    else:
        div = float("0." + Z)

    return div / takahe.constants.SOLAR_METALLICITY

def find_contours(X, Y, Z, value):
    """Extracts contours from a given dataset.

    Extracts the contours for a given X / Y / Z dataset. X, Y, Z must
    be in a format that can be passed to plt.contour.

    Value can be a list of contours - in which case lists will be
    generated for each value in the list.

    A note about output format
    --------------------------

    This function returns data in the following format:
        paths[contour value][i] = {
            'x': [x coordinates]
            'y': [y coordinates]
        }

    Where i is a counter variable. If the given contour exists only
    once in the dataset, i will be 0 and paths[contour value] will have
    a length of 1. If it exists n times, paths[contour value] will have
    a length of n, and i will range from 0 to n-1.

    Arguments:
        X {np.array} -- A meshgrid object for the X axis.
        Y {np.array} -- A meshgrid object for the Y axis.
        Z {np.matrix} -- The matrix corresponding to the Z-values of the
                         plot.
        value {mixed} -- Either a single value, or a list of values
                         to extract the contours from.

    Returns:
        {list} -- A list of each contour coordinates, in the format
                  described above.
    """

    assert isinstance(X, np.ndarray), "Expected X to be arraylike."
    assert isinstance(Y, np.ndarray), "Expected Y to be arraylike."
    assert isinstance(Z, (np.matrix,
                          np.ndarray)), "Expected Z to be matrixlike."
    assert isinstance(value, (np.float,
                              np.int,
                              np.ndarray,
                              list)), ("Expected value to be a number "
                                       "or listlike.")

    try:
        l = len(value)
    except TypeError:
        l = 1
        value = np.array([value])

    plt.figure()
    cs = plt.contour(X, Y, Z, value)
    plt.close()
    paths = dict()

    for i in range(len(value)):
        path = cs.collections[i].get_paths()

        for j in range(len(path)):
            verts = path[j].vertices
            x = verts[:,0].tolist()
            y = verts[:,1].tolist()
            if j != 0:
                paths[value[i]].append({'x': x, 'y': y})
            else:
                paths[value[i]] = [{'x': x, 'y': y}]

    return paths

def extract_metallicity(filename):
    """Extracts a metallicity from a filename.

    Assumes the filename has individual terms separated by "-" and that
    the metallicity term begins with z. Returns a (formatted) metallicity
    term.

    Examples:
        >>> extract_metallicity("Remnant-Birth-bin-"
                                "imf135_300-z030_StandardJJ.dat")
        1.5

        >>> extract_metallicity("Remnant-Birth-bin-"
                                "imf135_300-z010")
        0.5

    Arguments:
        filename {str} -- The filename you wish to extract Z from.

    Returns:
        float -- The metallicity extracted.
    """
    assert isinstance(filename, str), ("Expected filename to be a string in "
                                       "call to extract_metallicity.")

    fname = filename.split("/")[-1] # Extract filename if it has a
                                    # directory prepended.

    fname = fname.split(".")[0]     # Remove file extension
    parts = fname.split("-")        # Split into parts
    Z = None

    for part in parts:
        if part[0] == "z":          # Detect the term that has the Z
                                    # specification
            if "_" in part:         # We allow z020_StandardJJ for
                                    # example as this usually contains
                                    # the kick specification

                part = part.split("_")[0]

            Z = part[1:]

    return format_metallicity(Z)

@np.vectorize
def compute_period(a, M, m):
    """Computes the period of a BSS

    Uses Kepler's third law to compute the period, in days.

    Decorators:
        np.vectorize

    Arguments:
        a {float} -- The SMA of the BSS (in solar radii)
        M {float} -- The mass of the primary star (in solar masses)
        m {float} -- The mass of the secondary star (in solar masses)

    Returns:
        {float} -- The period in days
    """
    return np.sqrt(4 * np.pi **2 / (takahe.constants.G * (M+m) * takahe.constants.SOLAR_MASS) * (a * takahe.constants.SOLAR_RADIUS)**3) / (60 * 60 * 24)

# Something is fucked here

@np.vectorize
def compute_separation(P, M, m):
    """Computes the separation of a BSS

    Uses Kepler's third law to compute the separation, in days.

    Decorators:
        np.vectorize

    Arguments:
        P {float} -- The period of the binary star (in days)
        M {float} -- The mass of the primary star (in solar masses)
        m {float} -- The mass of the secondary star (in solar masses)

    Returns:
        {float} -- The orbital separation in Solar Radii
    """
    a = ((P * 60 * 60 * 24)**2 * (takahe.constants.G * (M+m) * takahe.constants.SOLAR_MASS) / (4 * np.pi **2))**(1/3) / takahe.constants.SOLAR_RADIUS

    return a

@np.vectorize
@memoize
def lookback_to_redshift(tL):
    """Internal function to convert a lookback time into a redshift.

    Used by plot_merge_rate in furtherance of computing the SFRD.

    Arguments:
        tL {float} -- A lookback time within the range (0, 14).

    Returns:
        {float} -- The redshift z, corresponding to the lookback time
                   tL
    """

    f = lambda z: np.abs(redshift_to_lookback(z) - tL)

    zbest, _, _, _ = fminbound(f, 1e-8, 1000, maxfun=500, full_output=1, xtol=1e-8)

    return zbest

@np.vectorize
def redshift_to_lookback(z):
    """Internal function to convert a redshift into a lookback time.

    Used by plot_merge_rate in furtherance of computing the SFRD.

    Arguments:
        z {float} -- A redshift value in the range (0, 100).

    Returns:
        {float} -- The redshift z, corresponding to the lookback time
                   tL
    """

    def integrand(z):
        def E(z):
            return np.sqrt(takahe.constants.OMEGA_M * (1+z)**3
                         + takahe.constants.OMEGA_K * (1+z)**2
                         + takahe.constants.OMEGA_L)
        return 1 / ((1+z) * E(z))

    rest, err = quad(integrand, 0, z)

    return takahe.constants.HUBBLE_TIME * rest

def integrate(a0, e0, p):
    """Integrates the System of ODEs that govern binary star evolution
    in period-eccentricity space.

    Uses a custom Julia integrator to integrate the equations of motion
    given by [1]. The integrator constrains the periods and eccentricities
    to the intevals (cutoff_period, P0] and [0, 1] respectively.

    [1] Nyadzani, L. & Razzaque, S. (2019), An Analytical Solution to the Coalescence Time of Compact Binary Systems, Technical report, University of Johannesburg, Johannesburg.

    [2] 64/5 * G**3 * m1 * m2 * (m1 + m2) / c**5

    Raises:
        AssertionError            -- If any parameter is not of an
                                     acceptable type or value.

    Arguments:
        a0 {float}                -- The initial value for the SMA in
                                     solar radii
        e0 {float}                -- The initial value for the
                                     eccentricity
        p {list, np.ndarray}      -- A vector of parameters:
                                        p[0] = beta (defined by [2] above)
                                        p[1] = m1 (in solar masses)
                                        p[2] = m2 (in solar masses)

    Returns:
        {tuple}                   -- A 2-tuple containing the semimajor
                                     axis array and eccentricity array.
    """

    assert isinstance(a0, (float, int, np.int64, np.float)), "Expected a0 to be a float or int type"
    assert isinstance(e0, (float, int, np.int64, np.float)), "Expected e0 to be a float or int type"
    assert isinstance(p,  (np.ndarray, list)), "Expected p to be arraylike"

    assert 0 <= e0 <= 1,                       "e0 outside of range [0, 1]"

    return takahe.integrate_eoms(a0, e0, p)
>>>>>>> 707f6569
<|MERGE_RESOLUTION|>--- conflicted
+++ resolved
@@ -1,4 +1,3 @@
-<<<<<<< HEAD
 import bisect
 import warnings
 
@@ -359,365 +358,4 @@
         takahe.debug('info', 'Integrator not initialized. Initializing...')
         takahe.initialize_integrator()
 
-    return takahe.integrate_eoms(a0, e0, p)
-=======
-import bisect
-import warnings
-
-from julia import Main as jl
-import numpy as np
-import matplotlib.pyplot as plt
-from scipy.optimize import fminbound
-from scipy.integrate import quad
-# import swifter
-import takahe
-
-def find_between(a, low, high):
-    """Finds all elements of a between low and high.
-
-    Simple binary search algorithm using the bisect module. Searches the
-    array a for all elements between low and high.
-
-    Useful for finding mergers that occur between time t1 and t2.
-
-    Arguments:
-        a {list} -- The list to search through.
-        low {float} -- The lower bound to find
-        high {float} -- The upper bound to find.
-
-    Returns:
-        list -- The filtered list
-.mes
-
-    Raises:
-        ValueError -- If the value could not be found.
-    """
-    i = bisect.bisect_left(a, low)
-    g = bisect.bisect_right(a, high)
-    if i != len(a) and g != len(a):
-        return a[i:g]
-    raise ValueError
-
-def memoize(f):
-    """Memoizes a function.
-
-    Allows any function to "remember" prior calls. Example:
-
-    >>> @memoize
-    >>> def fib(n):
-    >>>     return 1 if n <= 1
-    >>>     return fib(n-1) + fib(n-2)
-    >>> fib(5) # O(2^n) because basic recursive function
-    >>> fib(4) # O(1) because it was called during execution of fib(5).
-
-    Arguments:
-        f {callable} -- The function you wish to memoize
-
-    Returns:
-        {callable} -- The memoized function.
-    """
-    memo = {}
-    def helper(x):
-        if x not in memo:
-            memo[x] = f(x)
-        return memo[x]
-    return helper
-
-def identify(star):
-    """Simple helper function to identify a BSS.
-
-    Arguments:
-        star {pd.Series} -- the series object representing the BSS.
-
-    Returns:
-        {string} -- the type of binary system.
-    """
-    MASS_NS = takahe.constants.MASS_CUTOFF_NS
-    MASS_BH = takahe.constants.MASS_CUTOFF_BH
-
-    if star.m1 < MASS_NS and star.m2 < MASS_NS:
-        return 'NSNS'
-    if star.m1 < MASS_NS and star.m2 > MASS_BH:
-        return 'NSBH'
-    if star.m1 > MASS_BH and star.m2 < MASS_NS:
-        return 'NSBH'
-    if star.m1 > MASS_BH and star.m2 > MASS_BH:
-        return 'BHBH'
-
-def format_metallicity(Z):
-    r"""Converts a BPASS-formatted metallicity into a "real valued" one.
-
-    Interprets the BPASS-encoded metallicities as *fraction of solar
-    metallicity* metallicities. See the BPASS manual [1] for a
-    description of the encoding.
-
-    Examples:
-        - maps 020 to 1.0
-        - maps em5 to 0.0005
-        - maps 010 to 0.5
-        - maps 0.020 to 1.0
-
-    [1] https://bpass.auckland.ac.nz/8/files/bpassv2_1_manual.pdf
-
-    Arguments:
-        Z {string} -- The metallicity value to convert.
-
-    Returns:
-        mixed -- The converted metallicity values.
-    """
-    Z = str(Z)
-
-    if Z == "0":
-        div = 0
-    elif "." in Z:
-        div = float(Z)
-    elif Z[:2] == "em":
-        div = 1*10**(-int(Z[-1]))
-    else:
-        div = float("0." + Z)
-
-    return div / takahe.constants.SOLAR_METALLICITY
-
-def find_contours(X, Y, Z, value):
-    """Extracts contours from a given dataset.
-
-    Extracts the contours for a given X / Y / Z dataset. X, Y, Z must
-    be in a format that can be passed to plt.contour.
-
-    Value can be a list of contours - in which case lists will be
-    generated for each value in the list.
-
-    A note about output format
-    --------------------------
-
-    This function returns data in the following format:
-        paths[contour value][i] = {
-            'x': [x coordinates]
-            'y': [y coordinates]
-        }
-
-    Where i is a counter variable. If the given contour exists only
-    once in the dataset, i will be 0 and paths[contour value] will have
-    a length of 1. If it exists n times, paths[contour value] will have
-    a length of n, and i will range from 0 to n-1.
-
-    Arguments:
-        X {np.array} -- A meshgrid object for the X axis.
-        Y {np.array} -- A meshgrid object for the Y axis.
-        Z {np.matrix} -- The matrix corresponding to the Z-values of the
-                         plot.
-        value {mixed} -- Either a single value, or a list of values
-                         to extract the contours from.
-
-    Returns:
-        {list} -- A list of each contour coordinates, in the format
-                  described above.
-    """
-
-    assert isinstance(X, np.ndarray), "Expected X to be arraylike."
-    assert isinstance(Y, np.ndarray), "Expected Y to be arraylike."
-    assert isinstance(Z, (np.matrix,
-                          np.ndarray)), "Expected Z to be matrixlike."
-    assert isinstance(value, (np.float,
-                              np.int,
-                              np.ndarray,
-                              list)), ("Expected value to be a number "
-                                       "or listlike.")
-
-    try:
-        l = len(value)
-    except TypeError:
-        l = 1
-        value = np.array([value])
-
-    plt.figure()
-    cs = plt.contour(X, Y, Z, value)
-    plt.close()
-    paths = dict()
-
-    for i in range(len(value)):
-        path = cs.collections[i].get_paths()
-
-        for j in range(len(path)):
-            verts = path[j].vertices
-            x = verts[:,0].tolist()
-            y = verts[:,1].tolist()
-            if j != 0:
-                paths[value[i]].append({'x': x, 'y': y})
-            else:
-                paths[value[i]] = [{'x': x, 'y': y}]
-
-    return paths
-
-def extract_metallicity(filename):
-    """Extracts a metallicity from a filename.
-
-    Assumes the filename has individual terms separated by "-" and that
-    the metallicity term begins with z. Returns a (formatted) metallicity
-    term.
-
-    Examples:
-        >>> extract_metallicity("Remnant-Birth-bin-"
-                                "imf135_300-z030_StandardJJ.dat")
-        1.5
-
-        >>> extract_metallicity("Remnant-Birth-bin-"
-                                "imf135_300-z010")
-        0.5
-
-    Arguments:
-        filename {str} -- The filename you wish to extract Z from.
-
-    Returns:
-        float -- The metallicity extracted.
-    """
-    assert isinstance(filename, str), ("Expected filename to be a string in "
-                                       "call to extract_metallicity.")
-
-    fname = filename.split("/")[-1] # Extract filename if it has a
-                                    # directory prepended.
-
-    fname = fname.split(".")[0]     # Remove file extension
-    parts = fname.split("-")        # Split into parts
-    Z = None
-
-    for part in parts:
-        if part[0] == "z":          # Detect the term that has the Z
-                                    # specification
-            if "_" in part:         # We allow z020_StandardJJ for
-                                    # example as this usually contains
-                                    # the kick specification
-
-                part = part.split("_")[0]
-
-            Z = part[1:]
-
-    return format_metallicity(Z)
-
-@np.vectorize
-def compute_period(a, M, m):
-    """Computes the period of a BSS
-
-    Uses Kepler's third law to compute the period, in days.
-
-    Decorators:
-        np.vectorize
-
-    Arguments:
-        a {float} -- The SMA of the BSS (in solar radii)
-        M {float} -- The mass of the primary star (in solar masses)
-        m {float} -- The mass of the secondary star (in solar masses)
-
-    Returns:
-        {float} -- The period in days
-    """
-    return np.sqrt(4 * np.pi **2 / (takahe.constants.G * (M+m) * takahe.constants.SOLAR_MASS) * (a * takahe.constants.SOLAR_RADIUS)**3) / (60 * 60 * 24)
-
-# Something is fucked here
-
-@np.vectorize
-def compute_separation(P, M, m):
-    """Computes the separation of a BSS
-
-    Uses Kepler's third law to compute the separation, in days.
-
-    Decorators:
-        np.vectorize
-
-    Arguments:
-        P {float} -- The period of the binary star (in days)
-        M {float} -- The mass of the primary star (in solar masses)
-        m {float} -- The mass of the secondary star (in solar masses)
-
-    Returns:
-        {float} -- The orbital separation in Solar Radii
-    """
-    a = ((P * 60 * 60 * 24)**2 * (takahe.constants.G * (M+m) * takahe.constants.SOLAR_MASS) / (4 * np.pi **2))**(1/3) / takahe.constants.SOLAR_RADIUS
-
-    return a
-
-@np.vectorize
-@memoize
-def lookback_to_redshift(tL):
-    """Internal function to convert a lookback time into a redshift.
-
-    Used by plot_merge_rate in furtherance of computing the SFRD.
-
-    Arguments:
-        tL {float} -- A lookback time within the range (0, 14).
-
-    Returns:
-        {float} -- The redshift z, corresponding to the lookback time
-                   tL
-    """
-
-    f = lambda z: np.abs(redshift_to_lookback(z) - tL)
-
-    zbest, _, _, _ = fminbound(f, 1e-8, 1000, maxfun=500, full_output=1, xtol=1e-8)
-
-    return zbest
-
-@np.vectorize
-def redshift_to_lookback(z):
-    """Internal function to convert a redshift into a lookback time.
-
-    Used by plot_merge_rate in furtherance of computing the SFRD.
-
-    Arguments:
-        z {float} -- A redshift value in the range (0, 100).
-
-    Returns:
-        {float} -- The redshift z, corresponding to the lookback time
-                   tL
-    """
-
-    def integrand(z):
-        def E(z):
-            return np.sqrt(takahe.constants.OMEGA_M * (1+z)**3
-                         + takahe.constants.OMEGA_K * (1+z)**2
-                         + takahe.constants.OMEGA_L)
-        return 1 / ((1+z) * E(z))
-
-    rest, err = quad(integrand, 0, z)
-
-    return takahe.constants.HUBBLE_TIME * rest
-
-def integrate(a0, e0, p):
-    """Integrates the System of ODEs that govern binary star evolution
-    in period-eccentricity space.
-
-    Uses a custom Julia integrator to integrate the equations of motion
-    given by [1]. The integrator constrains the periods and eccentricities
-    to the intevals (cutoff_period, P0] and [0, 1] respectively.
-
-    [1] Nyadzani, L. & Razzaque, S. (2019), An Analytical Solution to the Coalescence Time of Compact Binary Systems, Technical report, University of Johannesburg, Johannesburg.
-
-    [2] 64/5 * G**3 * m1 * m2 * (m1 + m2) / c**5
-
-    Raises:
-        AssertionError            -- If any parameter is not of an
-                                     acceptable type or value.
-
-    Arguments:
-        a0 {float}                -- The initial value for the SMA in
-                                     solar radii
-        e0 {float}                -- The initial value for the
-                                     eccentricity
-        p {list, np.ndarray}      -- A vector of parameters:
-                                        p[0] = beta (defined by [2] above)
-                                        p[1] = m1 (in solar masses)
-                                        p[2] = m2 (in solar masses)
-
-    Returns:
-        {tuple}                   -- A 2-tuple containing the semimajor
-                                     axis array and eccentricity array.
-    """
-
-    assert isinstance(a0, (float, int, np.int64, np.float)), "Expected a0 to be a float or int type"
-    assert isinstance(e0, (float, int, np.int64, np.float)), "Expected e0 to be a float or int type"
-    assert isinstance(p,  (np.ndarray, list)), "Expected p to be arraylike"
-
-    assert 0 <= e0 <= 1,                       "e0 outside of range [0, 1]"
-
-    return takahe.integrate_eoms(a0, e0, p)
->>>>>>> 707f6569
+    return takahe.integrate_eoms(a0, e0, p)